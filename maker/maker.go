package maker

import (
	"fmt"
	"go/ast"
	"go/doc"
	"go/parser"
	"go/token"
	"log"
	"os"
	"regexp"
	"strconv"
	"strings"

	"golang.org/x/tools/imports"
)

// Method describes the code and documentation
// tied into a method
type Method struct {
	Name string
	Code string
	Docs []string
}

// declaredType identifies the name and package of a type declaration.
type declaredType struct {
	Name    string
	Package string
}

// Fullname returns a scoped Package.Name string out of this declaredType.
func (dt declaredType) Fullname() string {
	return fmt.Sprintf("%s.%s", dt.Package, dt.Name)
}

// Lines return a []string consisting of
// the documentation and code appended
// in chronological order
func (m *Method) Lines() []string {
	var lines []string
	lines = append(lines, m.Docs...)
	lines = append(lines, m.Code)
	return lines
}

// GetTypeDeclarationName extract the name of the type of this declaration if it refers to a type declaration.
// Otherwise, it returns an empty string.
func GetTypeDeclarationName(decl ast.Decl) string {
	gd, ok := decl.(*ast.GenDecl)
	if !ok {
		return ""
	}

	if gd.Tok != token.TYPE {
		return ""
	}

	typeName := ""
	for _, spec := range gd.Specs {
		typeSpec, ok := spec.(*ast.TypeSpec)
		if !ok {
			return ""
		}
		typeName = typeSpec.Name.Name
	}

	return typeName
}

// GetReceiverTypeName takes in the entire
// source code and a single declaration.
// It then checks if the declaration is a
// function declaration, if it is, it uses
// the GetReceiverType to check whether
// the declaration is a method or a function
// if it is a function we fatally stop.
// If it is a method we retrieve the type
// of the receiver based on the types
// start and end pos in combination with
// the actual source code.
// It then returns the name of the
// receiver type and the function declaration
//
// Behavior is undefined for a src []byte that
// isn't the source of the possible FuncDecl fl
func GetReceiverTypeName(src []byte, fl ast.Decl) (string, *ast.FuncDecl) {
	fd, ok := fl.(*ast.FuncDecl)
	if !ok {
		return "", nil
	}
	t, err := GetReceiverType(fd)
	if err != nil {
		return "", nil
	}
	st := string(src[t.Pos()-1 : t.End()-1])
	if len(st) > 0 && st[0] == '*' {
		st = st[1:]
	}
	// Strip generic type parameters if present, e.g. Foo[T] -> Foo
	if m := regexp.MustCompile(`^(\w+)(?:\[.*\])?$`).FindStringSubmatch(st); m != nil {
		st = m[1]
	}
	return st, fd
}

// GetReceiverType checks if the FuncDecl
// is a function or a method. If it is a
// function it returns a nil ast.Expr and
// a non-nil err. If it is a method it uses
// a hardcoded 0 index to fetch the receiver
// because a method can only have 1 receiver.
// Which can make you wonder why it is a
// list in the first place, but this type
// from the `ast` pkg is used in other
// places than for receivers
func GetReceiverType(fd *ast.FuncDecl) (ast.Expr, error) {
	if fd.Recv == nil {
		return nil, fmt.Errorf("fd is not a method, it is a function")
	}
	return fd.Recv.List[0].Type, nil
}

// reMatchTypename matches any of the following to extract the <type>:
//
//	*<type>
//	[]<type>
//	[]*<type>
//	map[<keyType>]<type>
//	map[<keyType>]*<type>
//
// Updated regex to support generic type parameters like Foo[T any].
var reMatchTypename = regexp.MustCompile(`^(\[\]|\*|\[\]\*|map\[[^\]]+\]|map\[[^\]]+\]\*)(\w+)(?:\[.*\])?$`)

// FormatFieldList takes in the source code
// as a []byte and a FuncDecl parameters or
// return values as a FieldList.
// It then returns a []string with each
// param or return value as a single string.
// If the FieldList input is nil, it returns
// nil
func FormatFieldList(src []byte, fl *ast.FieldList, pkgName string, declaredTypes []declaredType) []string {
	if fl == nil {
		return nil
	}
	var parts []string
	for _, l := range fl.List {
		names := make([]string, len(l.Names))
		for i, n := range l.Names {
			names[i] = n.Name
		}
		t := string(src[l.Type.Pos()-1 : l.Type.End()-1])
		t2 := t
		// Try to match <modifier><type>. If matched variable `match` will look like this for t=="[]Category":
		// match[0][0] = "[]Category"
		// match[0][1] = "[]"
		// match[0][2] = "Category"
		match := reMatchTypename.FindAllStringSubmatch(t, -1)
		if match != nil {
			// Set `t` so it will compare correctly with `dt.Name` below
			t2 = match[0][2]
		}

		for _, dt := range declaredTypes {
			if t2 == dt.Name && pkgName != dt.Package {
				// The type of this field is the same as one declared in the source package,
				// and the source package is not the same as the destination package.
				if match != nil {
					// Add back `*`, `[]`, `[]*`, `map[<type>]` or `map[<type>]*` if there was a
					// match.
					t = match[0][1] + dt.Fullname()
				} else {
					t = dt.Fullname()
				}
			}
		}

		regexString := fmt.Sprintf(`(\*|\(|\s|^)%s\.`, regexp.QuoteMeta(pkgName))
		t = regexp.MustCompile(regexString).ReplaceAllString(t, "$1")

		if len(names) > 0 {
			typeSharingArgs := strings.Join(names, ", ")
			parts = append(parts, fmt.Sprintf("%s %s", typeSharingArgs, t))
		} else {
			parts = append(parts, t)
		}
	}
	return parts
}

// FormatCode sets the options of the imports
// pkg and then applies the Process method
// which by default removes all of the imports
// not used and formats the remaining docs,
// imports and code like `gofmt`. It will
// e.g. remove paranthesis around a unnamed
// single return type
func FormatCode(code string) ([]byte, error) {
	opts := &imports.Options{
		TabIndent: true,
		TabWidth:  2,
		Fragment:  true,
		Comments:  true,
	}
	return imports.Process("", []byte(code), opts)
}

// MakeInterface takes in all of the items
// required for generating the interface,
// it then simply concatenates them all
// to an array, joins this array to a string
// with newline and passes it on to FormatCode
// which then directly returns the result
func MakeInterface(comment, pkgName, ifaceName, ifaceComment, typeParams string, methods []string, imports []string) ([]byte, error) {
	output := []string{
		"// " + comment,
		"",
		"package " + pkgName,
		"import (",
	}
	output = append(output, imports...)
	output = append(output,
		")",
		"",
	)
	if len(ifaceComment) > 0 {
		prefix := "// "
		if strings.HasPrefix(ifaceComment, "go:generate") {
			prefix = "//"
		}
		output = append(output, fmt.Sprintf("%s%s", prefix, strings.Replace(ifaceComment, "\n", "\n// ", -1)))
	}
	output = append(output, fmt.Sprintf("type %s%s interface {", ifaceName, typeParams))
	output = append(output, methods...)
	output = append(output, "}")
	code := strings.Join(output, "\n")
	return FormatCode(code)
}

// ParseDeclaredTypes inspect given src code to find type declaractions.
func ParseDeclaredTypes(src []byte) (declaredTypes []declaredType) {
	fset := token.NewFileSet()
	a, err := parser.ParseFile(fset, "", src, parser.ParseComments)
	if err != nil {
		log.Fatal(err.Error())
	}

	sourcePackageName := a.Name.Name

	name := ""
	for _, d := range a.Decls {
		name = GetTypeDeclarationName(d)
		if name != "" {
			declaredTypes = append(declaredTypes, declaredType{
				Name:    name,
				Package: sourcePackageName,
			})
		}
	}

	return
}

// ParseEmbeddingGraph inspects the given source code to find
// the embedding relationship between structs
func ParseEmbeddingGraph(src []byte) map[string][]string {
	fileSet := token.NewFileSet()
	file, err := parser.ParseFile(fileSet, "", src, parser.ParseComments)
	if err != nil {
		log.Fatal(err.Error())
	}

	// Track the embedding graph
	embeddingGraph := make(map[string][]string)
	for _, decl := range file.Decls {
		// Skip non-type declaration
		genDecl, ok := decl.(*ast.GenDecl)
		if !ok || genDecl.Tok != token.TYPE {
			continue
		}

		for _, spec := range genDecl.Specs {
			// Skip non-type specifications
			typeSpec, ok := spec.(*ast.TypeSpec)
			if !ok {
				continue
			}

			// Skip non-struct types
			structType, ok := typeSpec.Type.(*ast.StructType)
			if !ok {
				continue
			}

			// Process struct types
			childStructName := typeSpec.Name.Name
			if _, ok := embeddingGraph[childStructName]; !ok {
				embeddingGraph[childStructName] = []string{}
			}
			for _, fieldType := range structType.Fields.List {
				// Skip non-embedded fields
				if len(fieldType.Names) > 0 {
					continue
				}

				// Track the relationship between embedded and pointer structs.
				// Maps struct to embedded structs
				if identifier, ok := fieldType.Type.(*ast.Ident); ok {
					embeddingGraph[childStructName] = append(embeddingGraph[childStructName], identifier.Name)
				} else if starExpr, ok := fieldType.Type.(*ast.StarExpr); ok {
					if ident, ok := starExpr.X.(*ast.Ident); ok {
						embeddingGraph[childStructName] = append(embeddingGraph[childStructName], ident.Name)
					}
				}
			}
		}
	}

	return embeddingGraph
}

// ParseStruct takes in a piece of source code as a
// []byte, the name of the struct it should base the
// interface on and a bool saying whether it should
// include docs.  It then returns an []Method where
// Method contains the method declaration(not the code)
// that is required for the interface and any documentation
// if included.
// It also returns a []string containing all of the imports
// including their aliases regardless of them being used or
// not, the imports not used will be removed later using the
// 'imports' pkg If anything goes wrong, this method will
// fatally stop the execution
func ParseStruct(src []byte, structName string, copyDocs bool, copyTypeDocs bool, pkgName string, declaredTypes []declaredType, importModule string, withNotExported bool, embeddedStructNamesSet map[string]struct{}, withPromoted bool) (methods []Method, imports []string, typeDoc string, typeParams string) {
	fset := token.NewFileSet()
	a, err := parser.ParseFile(fset, "", src, parser.ParseComments)
	if err != nil {
		log.Fatal(err.Error())
	}

	// Extract type parameters for the struct if present.
	for _, decl := range a.Decls {
		gen, ok := decl.(*ast.GenDecl)
		if !ok || gen.Tok != token.TYPE {
			continue
		}
		for _, spec := range gen.Specs {
			ts, ok := spec.(*ast.TypeSpec)
			if !ok || ts.Name.Name != structName {
				continue
			}
			if ts.TypeParams != nil {
				typeParams = string(src[ts.TypeParams.Pos()-1 : ts.TypeParams.End()-1])
			}
		}
	}

	for _, i := range a.Imports {
		if i.Name != nil {
			imports = append(imports, fmt.Sprintf("%s %s", i.Name.String(), i.Path.Value))
		} else {
			imports = append(imports, i.Path.Value)
		}
	}

	if importModule != "" {
		imports = append(imports, fmt.Sprintf(". %s", strconv.Quote(importModule)))
	}

	// Track methods that are already processed. Keyed by method name
	// so that promoted methods overridden in the main struct are skipped.
	methodSet := make(map[string]struct{})

	// Process direct methods first
	for _, d := range a.Decls {
		if a, fd := GetReceiverTypeName(src, d); a == structName {
			if !withNotExported && !fd.Name.IsExported() {
				continue
			}
			params := FormatFieldList(src, fd.Type.Params, pkgName, declaredTypes)
			ret := FormatFieldList(src, fd.Type.Results, pkgName, declaredTypes)
			mName := fd.Name.String()
			method := ""
			if len(ret) == 0 {
				method = fmt.Sprintf("%s(%s)", mName, strings.Join(params, ", "))
			} else {
				method = fmt.Sprintf("%s(%s) (%s)", mName, strings.Join(params, ", "), strings.Join(ret, ", "))
			}
			var docs []string
			if fd.Doc != nil && copyDocs {
				for _, d := range fd.Doc.List {
					docs = append(docs, string(src[d.Pos()-1:d.End()-1]))
				}
			}
			methods = append(methods, Method{
				Name: mName,
				Code: method,
				Docs: docs,
			})
			methodSet[mName] = struct{}{}
		}
	}

	// Add promoted methods next
	if withPromoted {
		for _, d := range a.Decls {
			a, fd := GetReceiverTypeName(src, d)
			_, isEmbedded := embeddedStructNamesSet[a]
			if isEmbedded {
				mName := fd.Name.String()
				if _, ok := methodSet[mName]; ok {
					continue
				}
				if !withNotExported && !fd.Name.IsExported() {
					continue
				}
				params := FormatFieldList(src, fd.Type.Params, pkgName, declaredTypes)
				ret := FormatFieldList(src, fd.Type.Results, pkgName, declaredTypes)
<<<<<<< HEAD
				mName := fd.Name.String()
				method := ""
				if len(ret) == 0 {
					method = fmt.Sprintf("%s(%s)", mName, strings.Join(params, ", "))
				} else {
					method = fmt.Sprintf("%s(%s) (%s)", mName, strings.Join(params, ", "), strings.Join(ret, ", "))
				}
=======
				method := fmt.Sprintf("%s(%s) (%s)", mName, strings.Join(params, ", "), strings.Join(ret, ", "))
>>>>>>> b7cc310e
				var docs []string
				if fd.Doc != nil && copyDocs {
					for _, d := range fd.Doc.List {
						docs = append(docs, string(src[d.Pos()-1:d.End()-1]))
					}
				}
				methods = append(methods, Method{
					Name: mName,
					Code: method,
					Docs: docs,
				})
				methodSet[mName] = struct{}{}
			}
		}
	}

	if copyTypeDocs {
		pkg := &ast.Package{Files: map[string]*ast.File{"": a}}
		doc := doc.New(pkg, "", doc.AllDecls)
		for _, t := range doc.Types {
			if t.Name == structName {
				typeDoc = strings.TrimSuffix(t.Doc, "\n")
			}
		}
	}

	return
}

// MakeOptions contains options for the Make function.
type MakeOptions struct {
	Files           []string
	StructType      string
	Comment         string
	PkgName         string
	WithPromoted    bool
	IfaceName       string
	IfaceComment    string
	ImportModule    string
	CopyDocs        bool
	CopyTypeDoc     bool
	ExcludeMethods  []string
	WithNotExported bool
}

// validateStructType checks input struct type against the parsed declared
// types and returns true when present
func validateStructType(types []declaredType, stType string) bool {
	for _, v := range types {
		if strings.EqualFold(v.Name, stType) {
			return true
		}

	}
	return false

}

func Make(options MakeOptions) ([]byte, error) {
	var (
		allMethods       []string
		allImports       []string
		allDeclaredTypes []declaredType

		fullEmbeddingGraph = make(map[string][]string)
		mset               = make(map[string]struct{})
		iset               = make(map[string]struct{})
		tset               = make(map[string]struct{})
	)

	var (
		typeDoc    string
		ifaceParms string
	)

	// First pass on all files to find declared types
	for _, f := range options.Files {
		b, err := os.ReadFile(f)
		if err != nil {
			return []byte{}, err
		}
		types := ParseDeclaredTypes(b)
		graph := ParseEmbeddingGraph(b)

		// Track if we've seen the input Struct type
		for _, t := range types {
			if _, ok := tset[t.Fullname()]; !ok {
				allDeclaredTypes = append(allDeclaredTypes, t)
				tset[t.Fullname()] = struct{}{}
			}
		}

		// Track the full call graph
		for key, values := range graph {
			if _, ok := fullEmbeddingGraph[key]; !ok {
				fullEmbeddingGraph[key] = []string{}
			}
			fullEmbeddingGraph[key] = append(fullEmbeddingGraph[key], values...)
		}
	}

	// Validate at least one file contains the input struct Type
	if !validateStructType(allDeclaredTypes, options.StructType) {
		return []byte{},
			fmt.Errorf("%q structtype not found in input files",
				options.StructType)
	}

	excludedMethods := make(map[string]struct{}, len(options.ExcludeMethods))
	for _, mName := range options.ExcludeMethods {
		excludedMethods[mName] = struct{}{}
	}

	embeddedStructNamesSet := make(map[string]struct{})
	queue := []string{options.StructType}
	for len(queue) > 0 {
		curr := queue[0]
		queue = queue[1:]

		for _, embeddedStruct := range fullEmbeddingGraph[curr] {
			if _, ok := embeddedStructNamesSet[embeddedStruct]; ok {
				continue
			}
			embeddedStructNamesSet[embeddedStruct] = struct{}{}
			queue = append(queue, embeddedStruct)
		}
	}

	// Second pass to build up the interface
	for _, f := range options.Files {
		src, err := os.ReadFile(f)
		if err != nil {
			return nil, err
		}
		methods, imports, parsedTypeDoc, parsedParams := ParseStruct(src, options.StructType, options.CopyDocs, options.CopyTypeDoc, options.PkgName, allDeclaredTypes, options.ImportModule, options.WithNotExported, embeddedStructNamesSet, options.WithPromoted)
		for _, m := range methods {
			if _, ok := excludedMethods[m.Name]; ok {
				continue
			}

			if _, ok := mset[m.Code]; !ok {
				allMethods = append(allMethods, m.Lines()...)
				mset[m.Code] = struct{}{}
			}
		}
		for _, i := range imports {
			if _, ok := iset[i]; !ok {
				allImports = append(allImports, i)
				iset[i] = struct{}{}
			}
		}
		if typeDoc == "" {
			typeDoc = parsedTypeDoc
		}
		if ifaceParms == "" {
			ifaceParms = parsedParams
		}
	}

	if typeDoc != "" {
		options.IfaceComment = fmt.Sprintf("%s\n%s", options.IfaceComment, typeDoc)
	}

	result, err := MakeInterface(options.Comment, options.PkgName, options.IfaceName, options.IfaceComment, ifaceParms, allMethods, allImports)
	if err != nil {
		return nil, err
	}

	return result, nil
}<|MERGE_RESOLUTION|>--- conflicted
+++ resolved
@@ -416,7 +416,6 @@
 				}
 				params := FormatFieldList(src, fd.Type.Params, pkgName, declaredTypes)
 				ret := FormatFieldList(src, fd.Type.Results, pkgName, declaredTypes)
-<<<<<<< HEAD
 				mName := fd.Name.String()
 				method := ""
 				if len(ret) == 0 {
@@ -424,9 +423,6 @@
 				} else {
 					method = fmt.Sprintf("%s(%s) (%s)", mName, strings.Join(params, ", "), strings.Join(ret, ", "))
 				}
-=======
-				method := fmt.Sprintf("%s(%s) (%s)", mName, strings.Join(params, ", "), strings.Join(ret, ", "))
->>>>>>> b7cc310e
 				var docs []string
 				if fd.Doc != nil && copyDocs {
 					for _, d := range fd.Doc.List {
